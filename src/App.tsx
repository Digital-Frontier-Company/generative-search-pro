--- conflicted
+++ resolved
@@ -8,35 +8,9 @@
 import { DomainProvider } from "@/contexts/DomainContext";
 import ProtectedRoute from "@/features/auth/ProtectedRoute";
 import { SidebarProvider, SidebarInset, SidebarTrigger } from "@/components/ui/sidebar";
-<<<<<<< HEAD
-import AppSidebar from "@/components/AppSidebar";
+import AppSidebar from "@/components/global/AppSidebar";
 import { Suspense } from "react";
-import {
-  Index,
-  Auth,
-  About,
-  Dashboard,
-  ContentGenerator,
-  ContentHistory,
-  ContentAnalysis,
-  ContentOptimizer,
-  Resources,
-  SEOAnalysisSimple,
-  DomainAnalysis,
-  SchemaAnalysis,
-  CitationChecker,
-  AISitemap,
-  Settings,
-  Admin,
-  Upgrade,
-  NotFound,
-} from "./routes/lazyRoutes";
-import { Brands, Influencers } from "./routes/lazyRoutes";
-import SchemaMarkupGuide from "./pages/SchemaMarkupGuide";
-import Analysis from "./pages/Analysis";
 import { Skeleton } from "@/components/ui/skeleton";
-=======
-import AppSidebar from "@/components/global/AppSidebar";
 import Index from "./pages/HomePage";
 import Auth from "./features/auth/AuthPage";
 import About from "./pages/About";
@@ -57,7 +31,6 @@
 import NotFound from "./pages/NotFoundPage";
 import SchemaMarkupGuide from "./features/schema/SchemaMarkupGuidePage";
 import Analysis from "./features/seo/analysis/AnalysisPage";
->>>>>>> cdeceab1
 
 
 // TSO Dashboard and Components
